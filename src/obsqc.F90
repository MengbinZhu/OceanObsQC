!===============================================================================
!> NCEP Ocean Profile Observation Quality Control
!!
!! This program reads in a file of profile observations, does several
!! quality control steps on the set of profiles, and writes the result out
!! to a new file.
!-------------------------------------------------------------------------------
PROGRAM obsqc

  ! obs_reader plugins
  USE obs_reader_plugins
  USE vec_obs_reader_mod
  USE obs_reader_mod

  ! obs_writer plugins
  USE obs_writer_plugins
  USE vec_obs_writer_mod
  USE obs_writer_mod

  ! quality control step plugins
  USE qc_step_plugins
  USE vec_qc_step_mod
  USE qc_step_mod

  ! type to hold profiles
  USE profile_mod
  USE vec_profile_mod

  IMPLICIT NONE


  CHARACTER(len=1024) :: in_filename
  CHARACTER(len=1024) :: out_filename
  CHARACTER(len=1024) :: rej_filename

  INTEGER :: i, nmlfile
<<<<<<< HEAD
  REAL :: timer_start, timer_end
  TYPE(vec_profile) :: obs, obs2
=======
  TYPE(vec_profile) :: obs, obs2, obs3
  TYPE(profile) :: ob
!======
>>>>>>> f3ee3d01

  TYPE(obs_reader_ptr) :: obs_reader_wrapper
  TYPE(obs_writer_ptr) :: obs_writer_wrapper
  TYPE(qc_step_ptr)    :: qc_step_wrapper

  CLASS(obs_reader), POINTER :: selected_obs_reader
  CLASS(obs_writer), POINTER :: selected_obs_writer

  ! variables that are read in from the namelist
  CHARACTER(:), ALLOCATABLE :: obs_reader_type
  CHARACTER(:), ALLOCATABLE :: obs_writer_type
  INTEGER :: read_start_date = 0
  INTEGER :: read_end_date   = 99999999

  NAMELIST /obsqc_nml/ obs_reader_type, obs_writer_type, &
       read_start_date, read_end_date

  PRINT *, ""
  PRINT *, "==================================================================="
  PRINT *, "NCEP Ocean Observation Qualtiy Control"
  PRINT *, " Git repo version: ", CVERSION
  PRINT *, "==================================================================="


  ! get the command line arguments for input output filenames
  i = command_argument_COUNT()
  IF (i /= 2) THEN
     PRINT *, 'ERROR: call with "obsqc <inputfile> <outputfile>"'
     STOP 1
  END IF
  CALL get_command_ARGUMENT(1, VALUE=in_filename)
  CALL get_command_ARGUMENT(2, VALUE=out_filename)

  rej_filename=trim('rej_') // trim(out_filename)

  ! open the namelist file
  ! grab the main parameters we need
  OPEN(newunit=nmlfile, file='obsqc.nml')
  ALLOCATE(CHARACTER(len=1024) :: obs_reader_type)
  ALLOCATE(CHARACTER(len=1024) :: obs_writer_type)
  READ(nmlfile, obsqc_nml)
  obs_reader_type = TRIM(obs_reader_type)
  obs_writer_type = TRIM(obs_writer_type)
  PRINT obsqc_nml


  ! print a list of all the obs reader plugins registered,
  ! and determine which plugin to use
  PRINT *, ""
  PRINT *, "Available observation reader plugins:"
  CALL register_obs_reader_plugins()
  selected_obs_reader=>NULL()
  DO i = 1, obs_readers%SIZE()
     obs_reader_wrapper = obs_readers%get(i)
     PRINT *, "* ", obs_reader_wrapper%p%name()
     IF (obs_reader_wrapper%p%name() == obs_reader_type)&
          selected_obs_reader => obs_reader_wrapper%p
  END DO
  IF (.NOT. ASSOCIATED(selected_obs_reader)) THEN
     PRINT *, 'ERROR: observation reader type "', obs_reader_type, &
          '" not found. Check the namelist.'
     STOP 1
  END IF
  PRINT *, "Using: ", selected_obs_reader%name()


  ! Print a list of all obs writer plugins registered,
  ! and determine which plugin to use
  PRINT *, ""
  PRINT *, "Available observation writer plugins:"
  CALL register_obs_writer_plugins()
  selected_obs_writer=>NULL()
  DO i = 1, obs_writers%SIZE()
     obs_writer_wrapper = obs_writers%get(i)
     PRINT *, "* ", obs_writer_wrapper%p%name()
     IF (obs_writer_wrapper%p%name() == obs_writer_type)&
          selected_obs_writer => obs_writer_wrapper%p
  END DO
  IF (.NOT. ASSOCIATED(selected_obs_writer)) THEN
     PRINT *, 'ERROR: observation writer type "', obs_writer_type, &
          '" not found. Check the namelist.'
     STOP 1
  END IF
  PRINT *, "Using: ", selected_obs_writer%name()


  ! register all the qc_step plugins
  PRINT *, ""
  CALL register_qc_step_plugins()
  PRINT  '(A,I0)',' QC plugins registered: ', qc_steps%SIZE()


  ! read in the observations
  PRINT *, ""
  PRINT *, ""
  PRINT *, "---------------------------------------------"
  PRINT *, "Reading profiles"
  PRINT *, "---------------------------------------------"
  CALL cpu_TIME(timer_start)
  CALL selected_obs_reader%get(TRIM(in_filename), &
       read_start_date, read_end_date, obs)
  CALL prof_stats(obs)
  CALL cpu_TIME(timer_end)
  PRINT *, ""
  PRINT '(5X,A,F5.1,A)', "elapsed time: ", timer_end-timer_start,'s'
  PRINT *, ""


  ! call each qc step on the profile list
  PRINT *, "---------------------------------------------"
  PRINT *, "Running QC step plugins"
  PRINT *, "---------------------------------------------"
  DO i=1, qc_steps%SIZE()
     CALL cpu_TIME(timer_start)
     obs2 = vec_profile()
   ! obs3 = vec_profile()
     qc_step_wrapper = qc_steps%get(i)

     PRINT *, ""
     PRINT *, ""
     PRINT '(I3,5A)', i, ') ', qc_step_wrapper%p%name(), ' - (',qc_step_wrapper%p%desc(),')'
     PRINT *, "---------------------------------------------"

     ! initialize the module
     REWIND(nmlfile)
     CALL qc_step_wrapper%p%init(nmlfile)

     ! perform the QC step
     CALL qc_step_wrapper%p%check(obs, obs2, obs3)

     ! get ready for next cycle
     obs = obs2
     CALL cpu_TIME(timer_end)
     PRINT *, ""
     PRINT '(5X,A,F5.1,A)', "elapsed time: ", timer_end-timer_start,'s'
     PRINT *, ""
  END DO


  ! write out the obserations
  PRINT *, ""
  PRINT *, ""
  PRINT *, "---------------------------------------------"
  PRINT *, "Writing profiles"
  PRINT *, "---------------------------------------------"
  CALL cpu_TIME(timer_start)
  CALL prof_stats(obs)
  CALL selected_obs_writer%obs_write(out_filename, obs)
  CALL cpu_TIME(timer_end)
  PRINT *, ""
  PRINT '(5X,A,F5.1,A)', "elapsed time: ", timer_end-timer_start,'s'
  PRINT *, ""

  !-- write out rejected data
  call prof_stats(obs3)
  CALL selected_obs_writer%obs_write(rej_filename, obs3)


CONTAINS



  !============================================================
  SUBROUTINE prof_stats(profs)
    TYPE(vec_profile), INTENT(in) :: profs

    INTEGER :: i
    INTEGER :: prf_t_cnt, prf_s_cnt, obs_t_cnt, obs_s_cnt
    TYPE(profile), POINTER :: prf


    prf_t_cnt = 0
    prf_s_cnt = 0
    obs_t_cnt = 0
    obs_s_cnt = 0

    DO i=1,obs%SIZE()
       prf => obs%of(i)
       IF ( SIZE(prf%temp) > 0) THEN
          prf_t_cnt = prf_t_cnt + 1
          obs_t_cnt = obs_t_cnt + SIZE(prf%temp)
       END IF
       IF ( SIZE(prf%salt) > 0) THEN
          prf_s_cnt = prf_s_cnt + 1
          obs_s_cnt = obs_s_cnt + SIZE(prf%salt)
       END IF
    END DO

    PRINT *, ""
    PRINT '(I10, A)', prf_t_cnt, ' TEMP profiles'
    PRINT '(I10, A)', prf_s_cnt, ' SALT profiles'
    PRINT *, ""
    PRINT '(I10, A)', obs_t_cnt, ' total TEMP observations'
    PRINT '(I10, A)', obs_s_cnt, ' total SALT observations'

  END SUBROUTINE prof_stats
  !============================================================

END PROGRAM obsqc<|MERGE_RESOLUTION|>--- conflicted
+++ resolved
@@ -34,14 +34,9 @@
   CHARACTER(len=1024) :: rej_filename
 
   INTEGER :: i, nmlfile
-<<<<<<< HEAD
   REAL :: timer_start, timer_end
-  TYPE(vec_profile) :: obs, obs2
-=======
-  TYPE(vec_profile) :: obs, obs2, obs3
-  TYPE(profile) :: ob
-!======
->>>>>>> f3ee3d01
+  TYPE(vec_profile) :: obs, obs_good, obs_rej
+!  TYPE(profile) :: ob
 
   TYPE(obs_reader_ptr) :: obs_reader_wrapper
   TYPE(obs_writer_ptr) :: obs_writer_wrapper
@@ -154,10 +149,10 @@
   PRINT *, "---------------------------------------------"
   PRINT *, "Running QC step plugins"
   PRINT *, "---------------------------------------------"
+  obs_rej  = vec_profile()
   DO i=1, qc_steps%SIZE()
      CALL cpu_TIME(timer_start)
-     obs2 = vec_profile()
-   ! obs3 = vec_profile()
+     obs_good = vec_profile()
      qc_step_wrapper = qc_steps%get(i)
 
      PRINT *, ""
@@ -170,10 +165,10 @@
      CALL qc_step_wrapper%p%init(nmlfile)
 
      ! perform the QC step
-     CALL qc_step_wrapper%p%check(obs, obs2, obs3)
+     CALL qc_step_wrapper%p%check(obs, obs_good, obs_rej)
 
      ! get ready for next cycle
-     obs = obs2
+     obs = obs_good
      CALL cpu_TIME(timer_end)
      PRINT *, ""
      PRINT '(5X,A,F5.1,A)', "elapsed time: ", timer_end-timer_start,'s'
@@ -187,6 +182,8 @@
   PRINT *, "---------------------------------------------"
   PRINT *, "Writing profiles"
   PRINT *, "---------------------------------------------"
+
+  PRINT *, "Good profiles:"
   CALL cpu_TIME(timer_start)
   CALL prof_stats(obs)
   CALL selected_obs_writer%obs_write(out_filename, obs)
@@ -195,9 +192,15 @@
   PRINT '(5X,A,F5.1,A)', "elapsed time: ", timer_end-timer_start,'s'
   PRINT *, ""
 
-  !-- write out rejected data
-  call prof_stats(obs3)
-  CALL selected_obs_writer%obs_write(rej_filename, obs3)
+  PRINT *, "Rejected profiles:"
+  CALL cpu_TIME(timer_start)
+  CALL prof_stats(obs_rej)
+  CALL selected_obs_writer%obs_write(rej_filename, obs_rej)
+  CALL cpu_TIME(timer_end)
+  PRINT *, ""
+  PRINT '(5X,A,F5.1,A)', "elapsed time: ", timer_end-timer_start,'s'
+  PRINT *, ""
+
 
 
 CONTAINS
@@ -211,14 +214,13 @@
     INTEGER :: i
     INTEGER :: prf_t_cnt, prf_s_cnt, obs_t_cnt, obs_s_cnt
     TYPE(profile), POINTER :: prf
-
 
     prf_t_cnt = 0
     prf_s_cnt = 0
     obs_t_cnt = 0
     obs_s_cnt = 0
 
-    DO i=1,obs%SIZE()
+    DO i=1,profs%SIZE()
        prf => obs%of(i)
        IF ( SIZE(prf%temp) > 0) THEN
           prf_t_cnt = prf_t_cnt + 1
