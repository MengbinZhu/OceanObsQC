--- conflicted
+++ resolved
@@ -34,12 +34,12 @@
   CHARACTER(len=1024) :: rej_filename
 
   INTEGER :: i, nmlfile
-<<<<<<< HEAD
+!<<<<<< HEAD
   TYPE(vec_profile) :: obs, obs2, obs3
   TYPE(profile) :: ob
-=======
-  TYPE(vec_profile) :: obs, obs2
->>>>>>> 8900c20d
+!======
+! TYPE(vec_profile) :: obs, obs2
+!>>>>>> 8900c20d386a5e59337491fa88ae1decb2fd371f
 
   TYPE(obs_reader_ptr) :: obs_reader_wrapper
   TYPE(obs_writer_ptr) :: obs_writer_wrapper
